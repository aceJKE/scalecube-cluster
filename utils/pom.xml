<?xml version="1.0" encoding="UTF-8"?>
<<<<<<< HEAD
<project xmlns="http://maven.apache.org/POM/4.0.0"
  xmlns:xsi="http://www.w3.org/2001/XMLSchema-instance"
  xsi:schemaLocation="http://maven.apache.org/POM/4.0.0 http://maven.apache.org/xsd/maven-4.0.0.xsd">
  <modelVersion>4.0.0</modelVersion>
  <parent>
    <groupId>io.scalecube</groupId>
    <artifactId>scalecube-cluster-parent</artifactId>
    <version>2.0.0-SNAPSHOT</version>
  </parent>
  <artifactId>scalecube-utils</artifactId>
  <name>ScaleCube/Utils</name>
=======
<project xmlns="http://maven.apache.org/POM/4.0.0" xmlns:xsi="http://www.w3.org/2001/XMLSchema-instance" xsi:schemaLocation="http://maven.apache.org/POM/4.0.0 http://maven.apache.org/xsd/maven-4.0.0.xsd">
    <modelVersion>4.0.0</modelVersion>
    <parent>
        <groupId>io.scalecube</groupId>
        <artifactId>scalecube-cluster-parent</artifactId>
        <version>1.0.10-SNAPSHOT</version>
    </parent>
    <artifactId>scalecube-utils</artifactId>
    <name>ScaleCube/Utils</name>
>>>>>>> 1fcbc62b

  <dependencies>
    <dependency>
      <groupId>${project.groupId}</groupId>
      <artifactId>scalecube-testlib</artifactId>
      <version>${project.version}</version>
      <scope>test</scope>
    </dependency>
  </dependencies>

</project><|MERGE_RESOLUTION|>--- conflicted
+++ resolved
@@ -1,5 +1,4 @@
 <?xml version="1.0" encoding="UTF-8"?>
-<<<<<<< HEAD
 <project xmlns="http://maven.apache.org/POM/4.0.0"
   xmlns:xsi="http://www.w3.org/2001/XMLSchema-instance"
   xsi:schemaLocation="http://maven.apache.org/POM/4.0.0 http://maven.apache.org/xsd/maven-4.0.0.xsd">
@@ -11,18 +10,6 @@
   </parent>
   <artifactId>scalecube-utils</artifactId>
   <name>ScaleCube/Utils</name>
-=======
-<project xmlns="http://maven.apache.org/POM/4.0.0" xmlns:xsi="http://www.w3.org/2001/XMLSchema-instance" xsi:schemaLocation="http://maven.apache.org/POM/4.0.0 http://maven.apache.org/xsd/maven-4.0.0.xsd">
-    <modelVersion>4.0.0</modelVersion>
-    <parent>
-        <groupId>io.scalecube</groupId>
-        <artifactId>scalecube-cluster-parent</artifactId>
-        <version>1.0.10-SNAPSHOT</version>
-    </parent>
-    <artifactId>scalecube-utils</artifactId>
-    <name>ScaleCube/Utils</name>
->>>>>>> 1fcbc62b
-
   <dependencies>
     <dependency>
       <groupId>${project.groupId}</groupId>
@@ -31,5 +18,4 @@
       <scope>test</scope>
     </dependency>
   </dependencies>
-
 </project>