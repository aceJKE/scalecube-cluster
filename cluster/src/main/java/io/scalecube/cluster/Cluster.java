--- conflicted
+++ resolved
@@ -117,23 +117,14 @@
    * given transport {@code address} exists already. Send is an async operation and expecting a
    * response by a provided correlationId and sender address of the caller.
    *
-<<<<<<< HEAD
-   * @param address address where message will be sent.
-   * @param request to send message must contain correlctionId and sender to handle reply.
-   * @return promise which will be completed with result of sending (void or exception).
-   * @throws IllegalArgumentException if {@code message} or {@code address} is null.
-=======
    * @param address address where message will be sent
    * @param request to send message must contain correlctionId and sender to handle reply.
    * @return promise which will be completed with result of sending (message or exception)
    * @throws IllegalArgumentException if {@code message} or {@code address} is null
->>>>>>> 36256a9b
    */
   Mono<Message> requestResponse(Address address, Message request);
 
   /**
-<<<<<<< HEAD
-=======
    * Sends message to the given address. It will issue connect in case if no transport channel by
    * given transport {@code address} exists already. Send is an async operation and expecting a
    * response by a provided correlationId and sender address of the caller.
@@ -146,7 +137,6 @@
   Mono<Message> requestResponse(Member member, Message request);
 
   /**
->>>>>>> 36256a9b
    * Subscription point for listening incoming messages.
    *
    * @return stream of incoming messages
@@ -249,11 +239,7 @@
    * @param key metadata key to remove.
    */
   Mono<Void> removeMetadataProperty(String key);
-<<<<<<< HEAD
-  
-=======
-
->>>>>>> 36256a9b
+
   /**
    * Listen changes in cluster membership.
    *
@@ -291,5 +277,4 @@
    * @return Leader election factory.
    */
   ElectionFactory election();
-
 }